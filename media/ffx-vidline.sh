#!/usr/bin/env bash
# ffx-vidline.sh -- simple ffmpeg filter wrapper
#
# Functions: 9
# Lines: ~330

set -euo pipefail

# --- Constants ---
GREEN='\033[0;32m'
CYAN='\033[36m'
RED='\033[0;31m'
RESET='\033[0m'

LOGDIR="${XDG_DATA_HOME:-$HOME/.local/share}/vidline"
mkdir -p "$LOGDIR"
LOGFILE="$LOGDIR/ffmpeg_operations.log"

# --- Global state ---
DRY_RUN=0
filters=()
format="mp4"
INPUT_FILE=""

error_exit() {
    local ts
    ts="$(date '+%F %T')"
    printf '%b[%s] ERROR: %s%b\n' "$RED" "$ts" "$1" "$RESET" | tee -a "$LOGFILE" >&2
    exit 1
}
trap 'error_exit "Unexpected script failure near line ${LINENO}"' ERR

check_deps() {
    printf '%bChecking dependencies...%b\n' "$CYAN" "$RESET"
<<<<<<< HEAD
    local cmd
=======
>>>>>>> 6a5e78bd
    for cmd in ffmpeg ffprobe fzf bc; do
        command -v "$cmd" > /dev/null 2>&1 || error_exit "Dependency missing: '$cmd' not found in PATH."
    done
    printf '%bDependencies OK.%b\n' "$GREEN" "$RESET"
}

unique_output_name() {
    local dir="$1" base="$2" ext="$3" candidate counter
    candidate="${dir}/${base}.${ext}"
    counter=1
    while [ -f "$candidate" ]; do
        candidate="${dir}/${base}_${counter}.${ext}"
        counter=$((counter + 1))
    done
    printf '%s\n' "$candidate"
}

choose_file() {
    printf '%bSelect input video:%b\n' "$CYAN" "$RESET"
    local f
    f="$(fzf)" || return 1
    [ -f "$f" ] || error_exit "Invalid file selected"
    printf '%s\n' "$f"
}

display_help() {
    cat << EOF2
Usage: ${0##*/} [--dry-run] [operations] [file]
Operations:
  --fps <val>             Set output frame rate
  --deflicker             Deflicker
  --dedot                 Dedot
  --dehalo                Dehalo
  --removegrain <t>       Removegrain type <t> (common: 1,2,17,22)
  --deband <params>       Deband with params (e.g., "range=16:r=4:d=4:t=4")
  --sharpen               Sharpen
  --scale                 Super resolution 2x
  --deshake               Deshake
  --edge-detect           Edge detection
  --slo-mo <factor>       Slow motion factor (e.g., 2 for half speed)
  --speed-up <factor>     Speed up factor (e.g., 2 for double speed)
  --convert <format>      Output container format (mp4|mkv|webm)
  --color-correct         Basic color correction
  --crop-resize <c> <r>   Crop then resize ("640:480:0:0" "1280:960")
  --rotate <deg>          Rotate by 90, 180, or -90 degrees
  --flip <h|v>            Flip horizontally (h) or vertically (v)
<<<<<<< HEAD
  -h, --help            Show this help
=======
  -h, --help              Show this help
>>>>>>> 6a5e78bd
If no operations are provided an interactive menu will be shown.
EOF2
}

run_ffmpeg() {
    local infile="$1" outfile="$2" filters="$3"
    local -a cmd=(ffmpeg -y -i "$infile")
    [ -n "$filters" ] && cmd+=(-vf "$filters")
    cmd+=(-progress pipe:1 "$outfile")
    if [ "$DRY_RUN" -eq 1 ]; then
<<<<<<< HEAD
        printf '%bDry run:%b %q ' "$CYAN" "$RESET" "${cmd[@]}" && echo
=======
        printf '%bDry run:%b %q\n' "$CYAN" "$RESET" "${cmd[@]}"
>>>>>>> 6a5e78bd
        return 0
    fi
    printf '%bRunning ffmpeg...%b\n' "$CYAN" "$RESET"
    "${cmd[@]}" 2>&1 | tee -a "$LOGFILE"
<<<<<<< HEAD
    local status
    status=${PIPESTATUS[0]}
=======
    local status=${PIPESTATUS[0]}
>>>>>>> 6a5e78bd
    if [ "$status" -ne 0 ]; then
        error_exit "ffmpeg failed with status $status. Check log file '$LOGFILE' for details."
    fi
    printf '%bffmpeg completed successfully.%b\n' "$GREEN" "$RESET"
}

parse_args() {
    while [ $# -gt 0 ]; do
        case "$1" in
            --dry-run)
<<<<<<< HEAD
                DRY_RUN=1
                ;;
            --help | -h)
                display_help
                exit 0
                ;;
            --fps)
                if [ $# -lt 2 ]; then
                    error_exit "--fps requires a value"
                fi
                filters+=("fps=$2")
                shift
                ;;
            --deflicker)
                filters+=("deflicker")
                ;;
            --dedot)
                filters+=("removegrain=1")
                ;;
            --dehalo)
                filters+=("unsharp=5:5:-1.5:5:5:-1.5")
                ;;
            --removegrain)
                if [ $# -lt 2 ]; then
                    error_exit "--removegrain requires a type value"
                fi
                if ! [[ $2 =~ ^[0-9]+$ ]]; then
                    error_exit "--removegrain type must be numeric"
                fi
                filters+=("removegrain=$2")
                shift
                ;;
            --deband)
                if [ $# -lt 2 ]; then
                    error_exit "--deband requires parameter string"
                fi
                filters+=("deband=$2")
                shift
                ;;
            --sharpen)
                filters+=("unsharp")
                ;;
            --scale)
                filters+=("scale=iw*2:ih*2:flags=spline")
                ;;
            --deshake)
                filters+=("deshake")
                ;;
            --edge-detect)
                filters+=("edgedetect")
                ;;
            --slo-mo)
                if [ $# -lt 2 ]; then
                    error_exit "--slo-mo requires a factor"
                fi
                if ! [[ "$2" =~ ^[0-9]*(\.[0-9]+)?$ ]] || (($( echo "$2 <= 0" | bc -l))); then
                    error_exit "Invalid factor '$2' for --slo-mo. Must be a positive number."
                fi
                filters+=("setpts=$2*PTS")
                shift
                ;;
            --speed-up)
                if [ $# -lt 2 ]; then
                    error_exit "--speed-up requires a factor"
                fi
                if ! [[ "$2" =~ ^[0-9]*(\.[0-9]+)?$ ]] || (($( echo "$2 <= 0" | bc -l))); then
                    error_exit "Invalid factor '$2' for --speed-up. Must be a positive number."
                fi
                local sp
                sp="$(echo "1/$2" | bc -l)"
                filters+=("setpts=${sp}*PTS")
                shift
                ;;
            --convert)
                if [ $# -lt 2 ]; then
                    error_exit "--convert requires a format string"
                fi
                if ! [[ $2 =~ ^[A-Za-z0-9]+$ ]]; then
                    error_exit "--convert format must be alphanumeric"
                fi
                format="$2"
                shift
                ;;
            --color-correct)
                filters+=("eq=gamma=1.5:contrast=1.2:brightness=0.3:saturation=0.7")
                ;;
            --crop-resize)
                if [ $# -lt 3 ]; then
                    error_exit "--crop-resize requires crop_params and scale_params"
                fi
                local crop_params="$2" scale_params="$3"
                if [ -z "$crop_params" ] || [ -z "$scale_params" ]; then
                    error_exit "--crop-resize requires non-empty crop_params and scale_params"
                fi
                filters+=("crop=$crop_params,scale=$scale_params")
                shift 2
                ;;
            --rotate)
                if [ $# -lt 2 ]; then
                    error_exit "--rotate requires degrees (90, 180, -90)"
                fi
=======
                DRY_RUN=1 ;;
            --help | -h)
                display_help
                exit 0 ;;
            --fps)
                [ $# -lt 2 ] && error_exit "--fps requires a value"
                [[ $2 =~ ^[0-9]+$ ]] || error_exit "--fps must be a positive integer"
                filters+=("fps=$2")
                shift ;;
            --deflicker)
                filters+=("deflicker") ;;
            --dedot)
                filters+=("removegrain=1") ;;
            --dehalo)
                filters+=("unsharp=5:5:-1.5:5:5:-1.5") ;;
            --removegrain)
                [ $# -lt 2 ] && error_exit "--removegrain requires a type"
                [[ $2 =~ ^[0-9]+$ ]] || error_exit "--removegrain type must be numeric"
                filters+=("removegrain=$2")
                shift ;;
            --deband)
                [ $# -lt 2 ] && error_exit "--deband requires parameter string"
                filters+=("deband=$2")
                shift ;;
            --sharpen)
                filters+=("unsharp") ;;
            --scale)
                filters+=("scale=iw*2:ih*2:flags=spline") ;;
            --deshake)
                filters+=("deshake") ;;
            --edge-detect)
                filters+=("edgedetect") ;;
            --slo-mo)
                [ $# -lt 2 ] && error_exit "--slo-mo requires a factor"
                [[ "$2" =~ ^[0-9]+([.][0-9]+)?$ ]] || error_exit "--slo-mo factor must be numeric"
                (( $(echo "$2 > 0" | bc -l) )) || error_exit "--slo-mo factor must be >0"
                filters+=("setpts=$2*PTS")
                shift ;;
            --speed-up)
                [ $# -lt 2 ] && error_exit "--speed-up requires a factor"
                [[ "$2" =~ ^[0-9]+([.][0-9]+)?$ ]] || error_exit "--speed-up factor must be numeric"
                (( $(echo "$2 > 0" | bc -l) )) || error_exit "--speed-up factor must be >0"
                local sp
                sp="$(echo "1/$2" | bc -l)"
                filters+=("setpts=${sp}*PTS")
                shift ;;
            --convert)
                [ $# -lt 2 ] && error_exit "--convert requires a format"
                [[ $2 =~ ^[A-Za-z0-9]+$ ]] || error_exit "--convert format must be alphanumeric"
                format="$2"
                shift ;;
            --color-correct)
                filters+=("eq=gamma=1.5:contrast=1.2:brightness=0.3:saturation=0.7") ;;
            --crop-resize)
                [ $# -lt 3 ] && error_exit "--crop-resize requires crop_params and scale_params"
                [ -z "$2" ] || [ -z "$3" ] && error_exit "--crop-resize requires non-empty crop_params and scale_params"
                filters+=("crop=$2,scale=$3")
                shift 2 ;;
            --rotate)
                [ $# -lt 2 ] && error_exit "--rotate requires degrees (90, 180, -90)"
>>>>>>> 6a5e78bd
                case "$2" in
                    90) filters+=("transpose=1") ;;
                    180) filters+=("transpose=2,transpose=2") ;;
                    -90) filters+=("transpose=2") ;;
                    *) error_exit "Invalid rotation degree '$2'. Must be 90, 180, or -90." ;;
                esac
<<<<<<< HEAD
                shift
                ;;
            --flip)
                if [ $# -lt 2 ]; then
                    error_exit "--flip requires direction (h or v)"
                fi
=======
                shift ;;
            --flip)
                [ $# -lt 2 ] && error_exit "--flip requires direction (h or v)"
>>>>>>> 6a5e78bd
                case "$2" in
                    h) filters+=("hflip") ;;
                    v) filters+=("vflip") ;;
                    *) error_exit "Invalid flip direction '$2'. Must be 'h' or 'v'." ;;
                esac
<<<<<<< HEAD
                shift
                ;;
=======
                shift ;;
>>>>>>> 6a5e78bd
            *)
                if [[ "$1" != -* ]]; then
                    if [ -z "$INPUT_FILE" ]; then
                        INPUT_FILE="$1"
                    else
                        error_exit "Unknown argument: '$1'. An input file '$INPUT_FILE' was already specified."
                    fi
                else
                    error_exit "Unknown argument: '$1'"
<<<<<<< HEAD
                fi
                ;;
        esac
        shift
    done
    if [ -n "$INPUT_FILE" ] && [ ! -r "$INPUT_FILE" ]; then
        error_exit "Input file not readable: '$INPUT_FILE'"
    fi
=======
                fi ;;
        esac
        shift
    done
    [ -n "$INPUT_FILE" ] && [ ! -f "$INPUT_FILE" ] && error_exit "Input file not found: '$INPUT_FILE'"
>>>>>>> 6a5e78bd
}

show_menu() {
    printf '%bNo operations provided. Select from menu (d to done, q to quit):%b\n' "$CYAN" "$RESET"
<<<<<<< HEAD
    cat << EOF
 1) fps <val>          Set frame rate
 2) deflicker          Deflicker
 3) dedot              Dedot
 4) dehalo             Dehalo
 5) removegrain <t>    Type 1,2,17,22
 6) deband <params>    Deband params
 7) sharpen            Sharpen
 8) scale              Super resolution
 9) deshake            Deshake
10) edge-detect        Edge detection
11) slo-mo <factor>    e.g., 2 for half speed
12) speed-up <factor>  e.g., 2 for double speed
13) convert <fmt>      mp4|mkv|webm
14) color-correct      Basic EQ
15) crop-resize <c> <r> Example: 640:480:0:0 1280:960
16) rotate <deg>       90, 180, -90
17) flip <h|v>         h or v
EOF
=======
    printf ' 1) fps\n 2) deflicker\n 3) dedot\n 4) dehalo\n 5) removegrain\n'
    printf ' 6) deband\n 7) sharpen\n 8) scale\n 9) deshake\n10) edge-detect\n'
    printf '11) slo-mo\n12) speed-up\n13) convert\n14) color-correct\n15) crop-resize\n'
    printf '16) rotate\n17) flip\n'
>>>>>>> 6a5e78bd
    local choice
    local -a args=()
    while true; do
        read -r -p "Choice: " choice
        case "$choice" in
            q) exit 0 ;;
            d) break ;;
            1)
<<<<<<< HEAD
                read -r -p "Enter fps value: " choice
                args+=(--fps "$choice")
                ;;
=======
                local val
                read -r -p "Enter fps value: " val
                [[ $val =~ ^[0-9]+$ ]] || { printf '%bInvalid FPS value%b\n' "$RED" "$RESET"; continue; }
                args+=(--fps "$val") ;;
>>>>>>> 6a5e78bd
            2) args+=(--deflicker) ;;
            3) args+=(--dedot) ;;
            4) args+=(--dehalo) ;;
            5)
<<<<<<< HEAD
                read -r -p "Enter removegrain type (e.g., 1,2,17,22): " choice
                args+=(--removegrain "$choice")
                ;;
            6)
                read -r -p "Enter deband params (e.g., range=16:r=4:d=4:t=4): " choice
                args+=(--deband "$choice")
                ;;
=======
                local type
                read -r -p "Enter removegrain type: " type
                [[ $type =~ ^[0-9]+$ ]] || { printf '%bInvalid type%b\n' "$RED" "$RESET"; continue; }
                args+=(--removegrain "$type") ;;
            6)
                local params
                read -r -p "Enter deband params: " params
                [ -n "$params" ] || { printf '%bParams required%b\n' "$RED" "$RESET"; continue; }
                args+=(--deband "$params") ;;
>>>>>>> 6a5e78bd
            7) args+=(--sharpen) ;;
            8) args+=(--scale) ;;
            9) args+=(--deshake) ;;
            10) args+=(--edge-detect) ;;
            11)
<<<<<<< HEAD
                read -r -p "Enter slo-mo factor (e.g., 2): " choice
                args+=(--slo-mo "$choice")
                ;;
            12)
                read -r -p "Enter speed up factor (e.g., 2): " choice
                args+=(--speed-up "$choice")
                ;;
            13)
                read -r -p "Enter format (mp4|mkv|webm): " choice
                args+=(--convert "$choice")
                ;;
            14) args+=(--color-correct) ;;
            15)
                local c r
                read -r -p "Crop params (e.g., 640:480:0:0): " c
                read -r -p "Resize params (e.g., 1280:960): " r
                args+=(--crop-resize "$c" "$r")
                ;;
            16)
                read -r -p "Enter rotation degrees (90, 180, -90): " choice
                args+=(--rotate "$choice")
                ;;
            17)
                read -r -p "Enter flip direction (h or v): " choice
                args+=(--flip "$choice")
                ;;
            *)
                printf '%bInvalid choice%b\n' "$RED" "$RESET"
                ;;
=======
                local factor
                read -r -p "Enter slo-mo factor: " factor
                [[ "$factor" =~ ^[0-9]+([.][0-9]+)?$ ]] || { printf '%bInvalid factor%b\n' "$RED" "$RESET"; continue; }
                (( $(echo "$factor > 0" | bc -l) )) || { printf '%bFactor must be > 0%b\n' "$RED" "$RESET"; continue; }
                args+=(--slo-mo "$factor") ;;
            12)
                local factor
                read -r -p "Enter speed up factor: " factor
                [[ "$factor" =~ ^[0-9]+([.][0-9]+)?$ ]] || { printf '%bInvalid factor%b\n' "$RED" "$RESET"; continue; }
                (( $(echo "$factor > 0" | bc -l) )) || { printf '%bFactor must be > 0%b\n' "$RED" "$RESET"; continue; }
                args+=(--speed-up "$factor") ;;
            13)
                local fmt
                read -r -p "Enter format: " fmt
                [[ $fmt =~ ^[A-Za-z0-9]+$ ]] || { printf '%bInvalid format%b\n' "$RED" "$RESET"; continue; }
                args+=(--convert "$fmt") ;;
            14) args+=(--color-correct) ;;
            15)
                local c r
                read -r -p "Enter crop params: " c
                read -r -p "Enter scale params: " r
                [ -n "$c" ] && [ -n "$r" ] || { printf '%bCrop and scale required%b\n' "$RED" "$RESET"; continue; }
                args+=(--crop-resize "$c" "$r") ;;
            16)
                local deg
                read -r -p "Enter degrees (90,180,-90): " deg
                case "$deg" in
                    90|180|-90) args+=(--rotate "$deg") ;;
                    *) printf '%bInvalid degrees%b\n' "$RED" "$RESET"; continue ;;
                esac ;;
            17)
                local dir
                read -r -p "Enter flip direction (h|v): " dir
                case "$dir" in
                    h|v) args+=(--flip "$dir") ;;
                    *) printf '%bInvalid direction%b\n' "$RED" "$RESET"; continue ;;
                esac ;;
            *) printf '%bInvalid choice%b\n' "$RED" "$RESET";;
>>>>>>> 6a5e78bd
        esac
    done
    printf '%s\n' "${args[@]}"
}

main() {
    check_deps
<<<<<<< HEAD
    DRY_RUN=0
    declare -a filters=()
    local format="mp4" INPUT_FILE=""

    parse_args "$@"

    if [ ${#filters[@]} -eq 0 ]; then
        mapfile -t _menu_args < <(show_menu)
        parse_args "${_menu_args[@]}"
    fi

    if [ -z "$INPUT_FILE" ]; then
        INPUT_FILE=$(choose_file) || exit 1
    fi

    local dir base outfile filter_chain
    dir=$(dirname "$INPUT_FILE")
    base=$(basename "$INPUT_FILE")
    base="${base%.*}_out"
    outfile=$(unique_output_name "$dir" "$base" "$format")
    filter_chain=$(
                   IFS=','
                            echo "${filters[*]}"
    )
=======

    parse_args "$@"

    if [ ${#filters[@]} -eq 0 ]; then
        mapfile -t _menu_args < <(show_menu)
        parse_args "${_menu_args[@]}"
    fi

    if [ -z "$INPUT_FILE" ]; then
        INPUT_FILE=$(choose_file) || exit 1
    fi

    local dir base outfile filter_chain
    dir=$(dirname "$INPUT_FILE")
    base=$(basename "$INPUT_FILE")
    base="${base%.*}_out"
    # Ensure output file extension matches chosen format (avoid double-ext)
    outfile=$(unique_output_name "$dir" "$base" "$format")

    # Build comma-separated filter string robustly
    filter_chain=""
    if [ ${#filters[@]} -gt 0 ]; then
        local IFS=,
        filter_chain="${filters[*]}"
    fi
>>>>>>> 6a5e78bd

    run_ffmpeg "$INPUT_FILE" "$outfile" "$filter_chain"
    printf '%bOutput saved to: %s%b\n' "$GREEN" "$outfile" "$RESET"
}

main "$@"<|MERGE_RESOLUTION|>--- conflicted
+++ resolved
@@ -32,10 +32,6 @@
 
 check_deps() {
     printf '%bChecking dependencies...%b\n' "$CYAN" "$RESET"
-<<<<<<< HEAD
-    local cmd
-=======
->>>>>>> 6a5e78bd
     for cmd in ffmpeg ffprobe fzf bc; do
         command -v "$cmd" > /dev/null 2>&1 || error_exit "Dependency missing: '$cmd' not found in PATH."
     done
@@ -82,11 +78,7 @@
   --crop-resize <c> <r>   Crop then resize ("640:480:0:0" "1280:960")
   --rotate <deg>          Rotate by 90, 180, or -90 degrees
   --flip <h|v>            Flip horizontally (h) or vertically (v)
-<<<<<<< HEAD
-  -h, --help            Show this help
-=======
   -h, --help              Show this help
->>>>>>> 6a5e78bd
 If no operations are provided an interactive menu will be shown.
 EOF2
 }
@@ -97,21 +89,12 @@
     [ -n "$filters" ] && cmd+=(-vf "$filters")
     cmd+=(-progress pipe:1 "$outfile")
     if [ "$DRY_RUN" -eq 1 ]; then
-<<<<<<< HEAD
-        printf '%bDry run:%b %q ' "$CYAN" "$RESET" "${cmd[@]}" && echo
-=======
         printf '%bDry run:%b %q\n' "$CYAN" "$RESET" "${cmd[@]}"
->>>>>>> 6a5e78bd
         return 0
     fi
     printf '%bRunning ffmpeg...%b\n' "$CYAN" "$RESET"
     "${cmd[@]}" 2>&1 | tee -a "$LOGFILE"
-<<<<<<< HEAD
-    local status
-    status=${PIPESTATUS[0]}
-=======
     local status=${PIPESTATUS[0]}
->>>>>>> 6a5e78bd
     if [ "$status" -ne 0 ]; then
         error_exit "ffmpeg failed with status $status. Check log file '$LOGFILE' for details."
     fi
@@ -122,109 +105,6 @@
     while [ $# -gt 0 ]; do
         case "$1" in
             --dry-run)
-<<<<<<< HEAD
-                DRY_RUN=1
-                ;;
-            --help | -h)
-                display_help
-                exit 0
-                ;;
-            --fps)
-                if [ $# -lt 2 ]; then
-                    error_exit "--fps requires a value"
-                fi
-                filters+=("fps=$2")
-                shift
-                ;;
-            --deflicker)
-                filters+=("deflicker")
-                ;;
-            --dedot)
-                filters+=("removegrain=1")
-                ;;
-            --dehalo)
-                filters+=("unsharp=5:5:-1.5:5:5:-1.5")
-                ;;
-            --removegrain)
-                if [ $# -lt 2 ]; then
-                    error_exit "--removegrain requires a type value"
-                fi
-                if ! [[ $2 =~ ^[0-9]+$ ]]; then
-                    error_exit "--removegrain type must be numeric"
-                fi
-                filters+=("removegrain=$2")
-                shift
-                ;;
-            --deband)
-                if [ $# -lt 2 ]; then
-                    error_exit "--deband requires parameter string"
-                fi
-                filters+=("deband=$2")
-                shift
-                ;;
-            --sharpen)
-                filters+=("unsharp")
-                ;;
-            --scale)
-                filters+=("scale=iw*2:ih*2:flags=spline")
-                ;;
-            --deshake)
-                filters+=("deshake")
-                ;;
-            --edge-detect)
-                filters+=("edgedetect")
-                ;;
-            --slo-mo)
-                if [ $# -lt 2 ]; then
-                    error_exit "--slo-mo requires a factor"
-                fi
-                if ! [[ "$2" =~ ^[0-9]*(\.[0-9]+)?$ ]] || (($( echo "$2 <= 0" | bc -l))); then
-                    error_exit "Invalid factor '$2' for --slo-mo. Must be a positive number."
-                fi
-                filters+=("setpts=$2*PTS")
-                shift
-                ;;
-            --speed-up)
-                if [ $# -lt 2 ]; then
-                    error_exit "--speed-up requires a factor"
-                fi
-                if ! [[ "$2" =~ ^[0-9]*(\.[0-9]+)?$ ]] || (($( echo "$2 <= 0" | bc -l))); then
-                    error_exit "Invalid factor '$2' for --speed-up. Must be a positive number."
-                fi
-                local sp
-                sp="$(echo "1/$2" | bc -l)"
-                filters+=("setpts=${sp}*PTS")
-                shift
-                ;;
-            --convert)
-                if [ $# -lt 2 ]; then
-                    error_exit "--convert requires a format string"
-                fi
-                if ! [[ $2 =~ ^[A-Za-z0-9]+$ ]]; then
-                    error_exit "--convert format must be alphanumeric"
-                fi
-                format="$2"
-                shift
-                ;;
-            --color-correct)
-                filters+=("eq=gamma=1.5:contrast=1.2:brightness=0.3:saturation=0.7")
-                ;;
-            --crop-resize)
-                if [ $# -lt 3 ]; then
-                    error_exit "--crop-resize requires crop_params and scale_params"
-                fi
-                local crop_params="$2" scale_params="$3"
-                if [ -z "$crop_params" ] || [ -z "$scale_params" ]; then
-                    error_exit "--crop-resize requires non-empty crop_params and scale_params"
-                fi
-                filters+=("crop=$crop_params,scale=$scale_params")
-                shift 2
-                ;;
-            --rotate)
-                if [ $# -lt 2 ]; then
-                    error_exit "--rotate requires degrees (90, 180, -90)"
-                fi
-=======
                 DRY_RUN=1 ;;
             --help | -h)
                 display_help
@@ -285,36 +165,21 @@
                 shift 2 ;;
             --rotate)
                 [ $# -lt 2 ] && error_exit "--rotate requires degrees (90, 180, -90)"
->>>>>>> 6a5e78bd
                 case "$2" in
                     90) filters+=("transpose=1") ;;
                     180) filters+=("transpose=2,transpose=2") ;;
                     -90) filters+=("transpose=2") ;;
                     *) error_exit "Invalid rotation degree '$2'. Must be 90, 180, or -90." ;;
                 esac
-<<<<<<< HEAD
-                shift
-                ;;
-            --flip)
-                if [ $# -lt 2 ]; then
-                    error_exit "--flip requires direction (h or v)"
-                fi
-=======
                 shift ;;
             --flip)
                 [ $# -lt 2 ] && error_exit "--flip requires direction (h or v)"
->>>>>>> 6a5e78bd
                 case "$2" in
                     h) filters+=("hflip") ;;
                     v) filters+=("vflip") ;;
                     *) error_exit "Invalid flip direction '$2'. Must be 'h' or 'v'." ;;
                 esac
-<<<<<<< HEAD
-                shift
-                ;;
-=======
-                shift ;;
->>>>>>> 6a5e78bd
+                shift ;;
             *)
                 if [[ "$1" != -* ]]; then
                     if [ -z "$INPUT_FILE" ]; then
@@ -324,52 +189,19 @@
                     fi
                 else
                     error_exit "Unknown argument: '$1'"
-<<<<<<< HEAD
-                fi
-                ;;
-        esac
-        shift
-    done
-    if [ -n "$INPUT_FILE" ] && [ ! -r "$INPUT_FILE" ]; then
-        error_exit "Input file not readable: '$INPUT_FILE'"
-    fi
-=======
                 fi ;;
         esac
         shift
     done
     [ -n "$INPUT_FILE" ] && [ ! -f "$INPUT_FILE" ] && error_exit "Input file not found: '$INPUT_FILE'"
->>>>>>> 6a5e78bd
 }
 
 show_menu() {
     printf '%bNo operations provided. Select from menu (d to done, q to quit):%b\n' "$CYAN" "$RESET"
-<<<<<<< HEAD
-    cat << EOF
- 1) fps <val>          Set frame rate
- 2) deflicker          Deflicker
- 3) dedot              Dedot
- 4) dehalo             Dehalo
- 5) removegrain <t>    Type 1,2,17,22
- 6) deband <params>    Deband params
- 7) sharpen            Sharpen
- 8) scale              Super resolution
- 9) deshake            Deshake
-10) edge-detect        Edge detection
-11) slo-mo <factor>    e.g., 2 for half speed
-12) speed-up <factor>  e.g., 2 for double speed
-13) convert <fmt>      mp4|mkv|webm
-14) color-correct      Basic EQ
-15) crop-resize <c> <r> Example: 640:480:0:0 1280:960
-16) rotate <deg>       90, 180, -90
-17) flip <h|v>         h or v
-EOF
-=======
     printf ' 1) fps\n 2) deflicker\n 3) dedot\n 4) dehalo\n 5) removegrain\n'
     printf ' 6) deband\n 7) sharpen\n 8) scale\n 9) deshake\n10) edge-detect\n'
     printf '11) slo-mo\n12) speed-up\n13) convert\n14) color-correct\n15) crop-resize\n'
     printf '16) rotate\n17) flip\n'
->>>>>>> 6a5e78bd
     local choice
     local -a args=()
     while true; do
@@ -378,29 +210,14 @@
             q) exit 0 ;;
             d) break ;;
             1)
-<<<<<<< HEAD
-                read -r -p "Enter fps value: " choice
-                args+=(--fps "$choice")
-                ;;
-=======
                 local val
                 read -r -p "Enter fps value: " val
                 [[ $val =~ ^[0-9]+$ ]] || { printf '%bInvalid FPS value%b\n' "$RED" "$RESET"; continue; }
                 args+=(--fps "$val") ;;
->>>>>>> 6a5e78bd
             2) args+=(--deflicker) ;;
             3) args+=(--dedot) ;;
             4) args+=(--dehalo) ;;
             5)
-<<<<<<< HEAD
-                read -r -p "Enter removegrain type (e.g., 1,2,17,22): " choice
-                args+=(--removegrain "$choice")
-                ;;
-            6)
-                read -r -p "Enter deband params (e.g., range=16:r=4:d=4:t=4): " choice
-                args+=(--deband "$choice")
-                ;;
-=======
                 local type
                 read -r -p "Enter removegrain type: " type
                 [[ $type =~ ^[0-9]+$ ]] || { printf '%bInvalid type%b\n' "$RED" "$RESET"; continue; }
@@ -410,43 +227,11 @@
                 read -r -p "Enter deband params: " params
                 [ -n "$params" ] || { printf '%bParams required%b\n' "$RED" "$RESET"; continue; }
                 args+=(--deband "$params") ;;
->>>>>>> 6a5e78bd
             7) args+=(--sharpen) ;;
             8) args+=(--scale) ;;
             9) args+=(--deshake) ;;
             10) args+=(--edge-detect) ;;
             11)
-<<<<<<< HEAD
-                read -r -p "Enter slo-mo factor (e.g., 2): " choice
-                args+=(--slo-mo "$choice")
-                ;;
-            12)
-                read -r -p "Enter speed up factor (e.g., 2): " choice
-                args+=(--speed-up "$choice")
-                ;;
-            13)
-                read -r -p "Enter format (mp4|mkv|webm): " choice
-                args+=(--convert "$choice")
-                ;;
-            14) args+=(--color-correct) ;;
-            15)
-                local c r
-                read -r -p "Crop params (e.g., 640:480:0:0): " c
-                read -r -p "Resize params (e.g., 1280:960): " r
-                args+=(--crop-resize "$c" "$r")
-                ;;
-            16)
-                read -r -p "Enter rotation degrees (90, 180, -90): " choice
-                args+=(--rotate "$choice")
-                ;;
-            17)
-                read -r -p "Enter flip direction (h or v): " choice
-                args+=(--flip "$choice")
-                ;;
-            *)
-                printf '%bInvalid choice%b\n' "$RED" "$RESET"
-                ;;
-=======
                 local factor
                 read -r -p "Enter slo-mo factor: " factor
                 [[ "$factor" =~ ^[0-9]+([.][0-9]+)?$ ]] || { printf '%bInvalid factor%b\n' "$RED" "$RESET"; continue; }
@@ -485,7 +270,6 @@
                     *) printf '%bInvalid direction%b\n' "$RED" "$RESET"; continue ;;
                 esac ;;
             *) printf '%bInvalid choice%b\n' "$RED" "$RESET";;
->>>>>>> 6a5e78bd
         esac
     done
     printf '%s\n' "${args[@]}"
@@ -493,32 +277,6 @@
 
 main() {
     check_deps
-<<<<<<< HEAD
-    DRY_RUN=0
-    declare -a filters=()
-    local format="mp4" INPUT_FILE=""
-
-    parse_args "$@"
-
-    if [ ${#filters[@]} -eq 0 ]; then
-        mapfile -t _menu_args < <(show_menu)
-        parse_args "${_menu_args[@]}"
-    fi
-
-    if [ -z "$INPUT_FILE" ]; then
-        INPUT_FILE=$(choose_file) || exit 1
-    fi
-
-    local dir base outfile filter_chain
-    dir=$(dirname "$INPUT_FILE")
-    base=$(basename "$INPUT_FILE")
-    base="${base%.*}_out"
-    outfile=$(unique_output_name "$dir" "$base" "$format")
-    filter_chain=$(
-                   IFS=','
-                            echo "${filters[*]}"
-    )
-=======
 
     parse_args "$@"
 
@@ -544,7 +302,6 @@
         local IFS=,
         filter_chain="${filters[*]}"
     fi
->>>>>>> 6a5e78bd
 
     run_ffmpeg "$INPUT_FILE" "$outfile" "$filter_chain"
     printf '%bOutput saved to: %s%b\n' "$GREEN" "$outfile" "$RESET"
