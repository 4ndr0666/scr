#!/usr/bin/env bash
# shellcheck disable=all
# File: common.sh
set -euo pipefail
IFS=$'\n\t'

<<<<<<< HEAD
# Dynamically determine the package base path (PKG_PATH) if not already set
if [[ -z "${PKG_PATH:-}" || ! -f "${PKG_PATH:-}/common.sh" ]]; then
	SCRIPT_DIR="$(cd -- "$(dirname -- "${BASH_SOURCE[0]:-$0}")" && pwd -P)"
	while [[ "$SCRIPT_DIR" != "/" ]]; do
		if [[ -f "$SCRIPT_DIR/common.sh" ]]; then
			PKG_PATH="$SCRIPT_DIR"
			break
		fi
		SCRIPT_DIR="$(dirname "$SCRIPT_DIR")"
	done
	if [[ -z "${PKG_PATH:-}" ]]; then
		echo "Error: Could not determine package base path." >&2
		exit 1
	fi
fi
export PKG_PATH
=======
ensure_pkg_path() {
        if [[ -z "${PKG_PATH:-}" || ! -f "${PKG_PATH:-}/common.sh" ]]; then
                local caller="${BASH_SOURCE[1]:-${BASH_SOURCE[0]:-$0}}"
                local script_dir
                script_dir="$(cd -- "$(dirname -- "$caller")" && pwd -P)"
                while [[ "$script_dir" != "/" ]]; do
                        if [[ -f "$script_dir/common.sh" ]]; then
                                PKG_PATH="$script_dir"
                                break
                        fi
                        script_dir="$(dirname "$script_dir")"
                done
                if [[ -z "${PKG_PATH:-}" ]]; then
                        echo "Error: Could not determine package base path." >&2
                        return 1
                fi
        fi
        export PKG_PATH
}

ensure_pkg_path
>>>>>>> 011340ca

expand_path() {
	local raw="$1"
	echo "${raw/#\~/$HOME}"
}

# XDG Directory Defaults
export XDG_CONFIG_HOME="${XDG_CONFIG_HOME:-$HOME/.config}"
export XDG_DATA_HOME="${XDG_DATA_HOME:-$HOME/.local/share}"
export XDG_CACHE_HOME="${XDG_CACHE_HOME:-$HOME/.cache}"

# Pyenv/Pipx Defaults
if [[ -z "${PYENV_ROOT:-}" ]]; then
	if [[ -d "$XDG_DATA_HOME/pyenv" ]]; then
		export PYENV_ROOT="$XDG_DATA_HOME/pyenv"
	else
		export PYENV_ROOT="$HOME/.pyenv"
	fi
fi

export PIPX_HOME="${PIPX_HOME:-$XDG_DATA_HOME/pipx}"
export PIPX_BIN_DIR="${PIPX_BIN_DIR:-$PIPX_HOME/bin}"

# Export pyenv, pipx, poetry, and local bin paths, avoiding duplicates.
for dir in "$PYENV_ROOT/bin" "$PYENV_ROOT/shims" "$PIPX_BIN_DIR" "$HOME/.local/bin"; do
	case ":$PATH:" in
	*:"$dir:"*) ;;
	*) PATH="$dir:$PATH" ;;
	esac
done
export PATH

# Utility functions for idempotent directory creation
ensure_dir() {
	local dir="$1"
	[[ -d "$dir" ]] || mkdir -p "$dir"
}

# Logging
log_info() { echo -e "\033[1;32mINFO:\033[0m $*"; }
log_warn() { echo -e "\033[1;33mWARN:\033[0m $*"; }
handle_error() {
	log_warn "Error: $*"
	exit 1
}
trap 'handle_error "Line $LINENO: $BASH_COMMAND"' ERR

# Execute multiple functions in parallel and wait for completion
run_parallel_checks() {
	local funcs=("$@")
	local pids=()

	for f in "${funcs[@]}"; do
		if declare -f "$f" >/dev/null; then
			"$f" &
			pids+=("$!")
		else
			log_warn "Function $f not found for parallel run."
		fi
	done

	local status=0
	for pid in "${pids[@]}"; do
		wait "$pid" || status=1
	done

	return "$status"
}<|MERGE_RESOLUTION|>--- conflicted
+++ resolved
@@ -3,25 +3,6 @@
 # File: common.sh
 set -euo pipefail
 IFS=$'\n\t'
-
-<<<<<<< HEAD
-# Dynamically determine the package base path (PKG_PATH) if not already set
-if [[ -z "${PKG_PATH:-}" || ! -f "${PKG_PATH:-}/common.sh" ]]; then
-	SCRIPT_DIR="$(cd -- "$(dirname -- "${BASH_SOURCE[0]:-$0}")" && pwd -P)"
-	while [[ "$SCRIPT_DIR" != "/" ]]; do
-		if [[ -f "$SCRIPT_DIR/common.sh" ]]; then
-			PKG_PATH="$SCRIPT_DIR"
-			break
-		fi
-		SCRIPT_DIR="$(dirname "$SCRIPT_DIR")"
-	done
-	if [[ -z "${PKG_PATH:-}" ]]; then
-		echo "Error: Could not determine package base path." >&2
-		exit 1
-	fi
-fi
-export PKG_PATH
-=======
 ensure_pkg_path() {
         if [[ -z "${PKG_PATH:-}" || ! -f "${PKG_PATH:-}/common.sh" ]]; then
                 local caller="${BASH_SOURCE[1]:-${BASH_SOURCE[0]:-$0}}"
@@ -41,9 +22,7 @@
         fi
         export PKG_PATH
 }
-
 ensure_pkg_path
->>>>>>> 011340ca
 
 expand_path() {
 	local raw="$1"
