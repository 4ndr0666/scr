#!/usr/bin/env bash
# Author: 4ndr0666
# shellcheck disable=SC2034
set -euo pipefail
IFS=$'\n\t'
# ====================== // SORA PROMPT BUILDER //
## Description:Unified prompt generation CLI
## Requires: Python ≥3.9 with functions loaded via promptlib.py
# -----------------------------------------

## Help

usage() {
	printf '%s\n' "Usage: $0 --pose <pose_tag> | --desc <description> [--deakins] [--copy] [--dry-run]"
	printf '%s\n' "Examples:"
	printf '%s\n' "  $0 --pose leaning_forward"
	printf '%s\n' "  $0 --desc 'editorial fashion crouch under golden sunlight'"
	printf '%s\n' "  $0 --pose crouching --desc 'moody alley scene' --deakins"
	printf '%s\n' "Options:"
	printf '%s\n' "  --copy      Copy final prompt to clipboard if wl-copy exists"
	printf '%s\n' "  --dry-run   Print the python command but do not execute"
	printf '%s\n' "  --help      Show this help message"
	exit 1
}

## Global Constants

POSE=""
DESC=""
USE_DEAKINS=0
COPY_FLAG=0
DRY_RUN=0
INTERACTIVE=0

while [[ $# -gt 0 ]]; do
	case "$1" in
	--pose)
		POSE="$2"
		shift 2
		;;
	--desc)
		DESC="$2"
		shift 2
		;;
	--deakins)
		USE_DEAKINS=1
		shift
		;;
	--copy)
		COPY_FLAG=1
		shift
		;;
	--dry-run)
		DRY_RUN=1
		shift
		;;
	--interactive)
		INTERACTIVE=1
		shift
		;;
	--help)
		usage
		;;
	*)
		usage
		;;
	esac
done

if [[ $INTERACTIVE -eq 0 && -z "$POSE" && -z "$DESC" ]]; then
	usage
fi

if [[ $INTERACTIVE -eq 1 ]]; then
        FINAL_OUTPUT=$(
                python3 - "$USE_DEAKINS" <<'PYEOF'
import os
<<<<<<< HEAD
=======
from prompt_toolkit import PromptSession
from prompt_toolkit.completion import WordCompleter
from prompt_toolkit.styles import Style
from promptlib import prompt_orchestrator, POSE_TAGS
>>>>>>> 1175a325
import sys

try:
    from prompt_toolkit import PromptSession
    from prompt_toolkit.completion import WordCompleter
    from prompt_toolkit.styles import Style
except ModuleNotFoundError as exc:
    print("prompt_toolkit is required for interactive mode.", file=sys.stderr)
    raise SystemExit(1) from exc

from promptlib import prompt_orchestrator, POSE_TAGS

style = Style.from_dict({
    "prompt": "fg:#00f7ff",
    "": "fg:#005b69 bg:#151515",
    "completion-menu.completion": "fg:#005b69 bg:#151515",
    "completion-menu.completion.current": "fg:#15FFFF bg:#262626",
})

try:
    tty_in = open("/dev/tty")
except OSError as exc:
    print("Interactive mode requires a TTY.", file=sys.stderr)
    raise SystemExit(1) from exc
<<<<<<< HEAD

session = PromptSession(input=tty_in)

=======

session = PromptSession(input=tty_in, output=sys.stdout)

>>>>>>> 1175a325
pose = session.prompt(
    "Pose Tag: ", completer=WordCompleter(POSE_TAGS, ignore_case=True), style=style
)
desc = session.prompt("Description (optional): ", style=style)
use_deakins = bool(int(sys.argv[1]))

result = prompt_orchestrator(
    pose_tag=pose or None,
    subject_description=desc or None,
    use_deakins=use_deakins,
)

print("─────────────────────────────────────")
print("🎬 Final Prompt:")
print(result["final_prompt"])
print("─────────────────────────────────────")
print(f"🎛️  Base Mode: {result['base_mode']}")
print(f"🔧 Components Used: {', '.join(result['components_used'])}")
PYEOF
        )
	printf '%s\n' "$FINAL_OUTPUT"
	if [[ $COPY_FLAG -eq 1 ]]; then
		if command -v wl-copy >/dev/null 2>&1; then
			printf '%s\n' "$FINAL_OUTPUT" | wl-copy
			printf '%s\n' "📋 Prompt copied to clipboard via wl-copy."
		else
			printf '%s\n' "⚠️  wl-copy not installed. Skipping clipboard copy."
		fi
        fi
        exit 0
fi


if [[ -z "$POSE" && -z "$DESC" ]]; then
	usage
fi

cmd=(python3 - "$POSE" "$DESC" "$USE_DEAKINS")

if [[ $DRY_RUN -eq 1 ]]; then
	printf '%s ' "${cmd[@]}" "<<'PYEOF'"
	printf '\n%s\n' "# python code omitted for brevity" "PYEOF"
	exit 0
fi

FINAL_OUTPUT=$(
	python3 - "$POSE" "$DESC" "$USE_DEAKINS" <<'PYEOF'
import sys
from promptlib import prompt_orchestrator

pose = sys.argv[1] or None
desc = sys.argv[2] or None
use_deakins = bool(int(sys.argv[3]))

result = prompt_orchestrator(
    pose_tag=pose,
    subject_description=desc,
    use_deakins=use_deakins,
)

print("─────────────────────────────────────")
print("🎬 Final Prompt:")
print(result["final_prompt"])
print("─────────────────────────────────────")
print(f"🎛️  Base Mode: {result['base_mode']}")
print(f"🔧 Components Used: {', '.join(result['components_used'])}")
PYEOF
)

printf '%s\n' "$FINAL_OUTPUT"

if [[ $COPY_FLAG -eq 1 ]]; then
	if command -v wl-copy >/dev/null 2>&1; then
		printf '%s\n' "$FINAL_OUTPUT" | wl-copy
		printf '%s\n' "📋 Prompt copied to clipboard via wl-copy."
	else
		printf '%s\n' "⚠️  wl-copy not installed. Skipping clipboard copy."
	fi
fi
<|MERGE_RESOLUTION|>--- conflicted
+++ resolved
@@ -75,13 +75,12 @@
         FINAL_OUTPUT=$(
                 python3 - "$USE_DEAKINS" <<'PYEOF'
 import os
-<<<<<<< HEAD
-=======
+
 from prompt_toolkit import PromptSession
 from prompt_toolkit.completion import WordCompleter
 from prompt_toolkit.styles import Style
 from promptlib import prompt_orchestrator, POSE_TAGS
->>>>>>> 1175a325
+
 import sys
 
 try:
@@ -106,15 +105,8 @@
 except OSError as exc:
     print("Interactive mode requires a TTY.", file=sys.stderr)
     raise SystemExit(1) from exc
-<<<<<<< HEAD
-
-session = PromptSession(input=tty_in)
-
-=======
 
 session = PromptSession(input=tty_in, output=sys.stdout)
-
->>>>>>> 1175a325
 pose = session.prompt(
     "Pose Tag: ", completer=WordCompleter(POSE_TAGS, ignore_case=True), style=style
 )
