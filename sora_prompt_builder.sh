--- conflicted
+++ resolved
@@ -74,14 +74,11 @@
 if [[ $INTERACTIVE -eq 1 ]]; then
         FINAL_OUTPUT=$(
                 python3 - "$USE_DEAKINS" <<'PYEOF'
-<<<<<<< HEAD
 import os
-=======
 from prompt_toolkit import PromptSession
 from prompt_toolkit.completion import WordCompleter
 from prompt_toolkit.styles import Style
 from promptlib import prompt_orchestrator, POSE_TAGS
->>>>>>> 5b582601
 import sys
 
 try:
