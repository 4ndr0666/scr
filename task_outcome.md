<<<<<<< HEAD
Implemented promptlib.py and sora_prompt_builder.sh for generating cinematic prompts. Added support for --copy, --dry-run, --help, and a full interactive mode using prompt_toolkit. Interactive mode now opens /dev/tty for both input and output, preventing 'responds_to_cpr' errors. README and CHANGELOG document usage and these fixes.
=======
This update adds optional foreground execution and a configurable config path to the mem-police daemon. A root privilege check now prevents accidental execution without proper permissions. The changelog and README describe the new options.

Implemented promptlib.py with modular prompt generation functions and a sora_prompt_builder.sh CLI.
Updated sora_prompt_builder.sh to support --copy, --dry-run, and --help flags while fixing the heredoc invocation.
Introduced an interactive mode leveraging prompt_toolkit for autocompleted pose selection and a custom color scheme.
Added --dry-run support to sora_prompt_builder.sh for previewing the Python command before execution.
Interactive mode now reads from `/dev/tty` and reports missing `prompt_toolkit` instead of raising an EOF error.
Interactive output handling fixed to prevent `responds_to_cpr` errors when using prompt_toolkit.
>>>>>>> afa9a9ed
<|MERGE_RESOLUTION|>--- conflicted
+++ resolved
@@ -1,6 +1,3 @@
-<<<<<<< HEAD
-Implemented promptlib.py and sora_prompt_builder.sh for generating cinematic prompts. Added support for --copy, --dry-run, --help, and a full interactive mode using prompt_toolkit. Interactive mode now opens /dev/tty for both input and output, preventing 'responds_to_cpr' errors. README and CHANGELOG document usage and these fixes.
-=======
 This update adds optional foreground execution and a configurable config path to the mem-police daemon. A root privilege check now prevents accidental execution without proper permissions. The changelog and README describe the new options.
 
 Implemented promptlib.py with modular prompt generation functions and a sora_prompt_builder.sh CLI.
@@ -8,5 +5,4 @@
 Introduced an interactive mode leveraging prompt_toolkit for autocompleted pose selection and a custom color scheme.
 Added --dry-run support to sora_prompt_builder.sh for previewing the Python command before execution.
 Interactive mode now reads from `/dev/tty` and reports missing `prompt_toolkit` instead of raising an EOF error.
-Interactive output handling fixed to prevent `responds_to_cpr` errors when using prompt_toolkit.
->>>>>>> afa9a9ed
+Interactive output handling fixed to prevent `responds_to_cpr` errors when using prompt_toolkit.