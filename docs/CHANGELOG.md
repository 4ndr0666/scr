--- conflicted
+++ resolved
@@ -4,9 +4,7 @@
 - Implement promptlib.py library and sora_prompt_builder.sh CLI for pose-based prompt generation.
 - Update shellcheck workflow to fail on warnings.
 - Added --foreground and --config options to mem-police with a root privilege check.
-<<<<<<< HEAD
 - sora_prompt_builder.sh now accepts --copy, --dry-run, and --help flags with improved here-doc handling.
-=======
+
 - Added --dry-run option to sora_prompt_builder.sh to print the Python command without executing.
-- Added --help support to sora_prompt_builder.sh.
->>>>>>> 93b0171c
+- Added --help support to sora_prompt_builder.sh.